// This file is part of the AliceVision project.
// Copyright (c) 2017 AliceVision contributors.
// This Source Code Form is subject to the terms of the Mozilla Public License,
// v. 2.0. If a copy of the MPL was not distributed with this file,
// You can obtain one at https://mozilla.org/MPL/2.0/.

#pragma once

#include <string>

#include <OpenImageIO/paramlist.h>

namespace oiio = OIIO;

namespace aliceVision {

class rgb;
class Color;
class Image;

namespace imageIO {

/**
 * @brief Available image file types for pipeline output
 */
enum class EImageFileType
{
  JPEG,
  PNG,
  TIFF,
  EXR
};

/**
 * @brief Available image color space for pipeline input / output
 */
enum class EImageColorSpace
{
  AUTO,
  LINEAR,
  SRGB,
  LAB,
  XYZ,
  NO_CONVERSION
};


struct OutputFileColorSpace
{
    EImageColorSpace from{EImageColorSpace::LINEAR};
    EImageColorSpace to{EImageColorSpace::AUTO};

    OutputFileColorSpace(EImageColorSpace from_, EImageColorSpace to_)
        : from(from_)
        , to(to_)
    {
    }
    /// @brief Assumes that @p from is LINEAR
    explicit OutputFileColorSpace(EImageColorSpace to_)
    {
        if(to_ == EImageColorSpace::NO_CONVERSION)
            to = from;
        else
            to = to_;
    }
    OutputFileColorSpace() = default;
};

/**
 * @brief Available image qualities for pipeline output
 */
enum class EImageQuality
{
  OPTIMIZED,
  LOSSLESS
};

std::string EImageColorSpace_enumToString(const EImageColorSpace colorSpace);
EImageColorSpace EImageColorSpace_stringToEnum(const std::string& colorspace);

/**
 * @brief get informations about each image quality
 * @return String
 */
std::string EImageQuality_informations();

/**
 * @brief returns the EImageQuality enum from a string.
 * @param[in] imageQuality the input string.
 * @return the associated EImageQuality enum.
 */
EImageQuality EImageQuality_stringToEnum(const std::string& imageQuality);

/**
 * @brief converts an EImageQuality enum to a string.
 * @param[in] imageQuality the EImageQuality enum to convert.
 * @return the string associated to the EImageQuality enum.
 */
std::string EImageQuality_enumToString(const EImageQuality imageQuality);

/**
 * @brief write an EImageQuality enum into a stream by converting it to a string.
 * @param[in] os the stream where to write the imageType.
 * @param[in] imageQuality the EImageQuality enum to write.
 * @return the modified stream.
 */
std::ostream& operator<<(std::ostream& os, EImageQuality imageQuality);

/**
 * @brief read a EImageQuality enum from a stream.
 * @param[in] in the stream from which the enum is read.
 * @param[out] imageQuality the EImageQuality enum read from the stream.
 * @return the modified stream without the read enum.
 */
std::istream& operator>>(std::istream& in, EImageQuality& imageQuality);

/**
 * @brief convert a metadata string map into an oiio::ParamValueList
 * @param[in] metadataMap string map
 * @return oiio::ParamValueList
 */
oiio::ParamValueList getMetadataFromMap(const std::map<std::string, std::string>& metadataMap);

/**
 * @brief get informations about each image file type
 * @return String
 */
std::string EImageFileType_informations();

/**
 * @brief returns the EImageFileType enum from a string.
 * @param[in] imageFileType the input string.
 * @return the associated EImageFileType enum.
 */
EImageFileType EImageFileType_stringToEnum(const std::string& imageFileType);

/**
 * @brief converts an EImageFileType enum to a string.
 * @param[in] imageFileType the EImageFileType enum to convert.
 * @return the string associated to the EImageFileType enum.
 */
std::string EImageFileType_enumToString(const EImageFileType imageFileType);

/**
 * @brief write an EImageFileType enum into a stream by converting it to a string.
 * @param[in] os the stream where to write the imageType.
 * @param[in] imageFileType the EImageFileType enum to write.
 * @return the modified stream.
 */
std::ostream& operator<<(std::ostream& os, EImageFileType imageFileType);

/**
 * @brief read a EImageFileType enum from a stream.
 * @param[in] in the stream from which the enum is read.
 * @param[out] imageFileType the EImageFileType enum read from the stream.
 * @return the modified stream without the read enum.
 */
std::istream& operator>>(std::istream& in, EImageFileType& imageFileType);

/**
 * @brief read image dimension from a given path
 * @param[in] path The given path to the image
 * @param[out] width The image width
 * @param[out] height The image height
 * @param[out] nchannels The image channel number
 */
void readImageSpec(const std::string& path, int& width, int& height, int& nchannels);

/**
 * @brief read image metadata from a given path
 * @param[in] path The given path to the image
 * @param[out] metadata The image metadata
 */
void readImageMetadata(const std::string& path, oiio::ParamValueList& metadata);

/**
 * @brief Test if the extension is supported for undistorted images.
 * @param[in] ext The extension with the dot (eg ".png")
 * @return \p true if the extension is supported.
 */
bool isSupportedUndistortFormat(const std::string &ext);

/**
 * @brief read an image with a given path and buffer
 * @param[in] path The given path to the image
 * @param[out] width The output image width
 * @param[out] height The output image height
 * @param[out] buffer The output image buffer
 * @param[in] image color space
 */
void readImage(const std::string& path, int& width, int& height, std::vector<unsigned char>& buffer, EImageColorSpace imageColorSpace);
void readImage(const std::string& path, int& width, int& height, std::vector<unsigned short>& buffer, EImageColorSpace imageColorSpace);
void readImage(const std::string& path, int& width, int& height, std::vector<rgb>& buffer, EImageColorSpace imageColorSpace);
void readImage(const std::string& path, int& width, int& height, std::vector<float>& buffer, EImageColorSpace imageColorSpace);
void readImage(const std::string& path, int& width, int& height, std::vector<Color>& buffer, EImageColorSpace imageColorSpace);
void readImage(const std::string& path, Image& image, EImageColorSpace imageColorSpace);

/**
 * @brief write an image with a given path and buffer
 * @param[in] path The given path to the image
 * @param[in] width The input image width
 * @param[in] height The input image height
 * @param[in] buffer The input image buffer
 */
void writeImage(const std::string& path, int width, int height, const std::vector<unsigned char>& buffer, EImageQuality imageQuality, OutputFileColorSpace& colorspace, const oiio::ParamValueList& metadata = oiio::ParamValueList());
void writeImage(const std::string& path, int width, int height, const std::vector<unsigned short>& buffer, EImageQuality imageQuality, OutputFileColorSpace& colorspace, const oiio::ParamValueList& metadata = oiio::ParamValueList());
void writeImage(const std::string& path, int width, int height, const std::vector<rgb>& buffer, EImageQuality imageQuality, OutputFileColorSpace& colorspace, const oiio::ParamValueList& metadata = oiio::ParamValueList());
void writeImage(const std::string& path, int width, int height, const std::vector<float>& buffer, EImageQuality imageQuality, OutputFileColorSpace& colorspace, const oiio::ParamValueList& metadata = oiio::ParamValueList());
void writeImage(const std::string& path, int width, int height, const std::vector<Color>& buffer, EImageQuality imageQuality, OutputFileColorSpace& colorspace, const oiio::ParamValueList& metadata = oiio::ParamValueList());
void writeImage(const std::string& path, Image& image, EImageQuality imageQuality, OutputFileColorSpace& colorspace, const oiio::ParamValueList& metadata = oiio::ParamValueList());

<<<<<<< HEAD
void convertImage(Image& image, EImageColorSpace fromColorSpace, EImageColorSpace toColorSpace);


/**
 * @brief transpose a given image buffer
 * @param[in] width The image buffer width
 * @param[in] height The image buffer height
 * @param[in,out] buffer The image buffer
 */
void transposeImage(int width, int height, std::vector<unsigned char>& buffer);
void transposeImage(int width, int height, std::vector<rgb>& buffer);
void transposeImage(int width, int height, std::vector<float>& buffer);
void transposeImage(int width, int height, std::vector<Color>& buffer);
void transposeImage(Image& image);

/**
 * @brief resize a given image buffer
 * @param[in] inWidth The input image buffer width
 * @param[in] inHeight The input image buffer height
 * @param[in] downscale The resize downscale
 * @param[in] inBuffer The input image buffer
 * @param[out] outBuffer The output image buffer
 * @param[in] filter The name of a high-quality filter to use when resampling
 *            Default is bilinear resampling
 *            See openImageIO documentation "ImageBufAlgo filtername"
 * @param[in] filterSize The resize filter size
 */
void resizeImage(int inWidth, int inHeight, int downscale, const std::vector<unsigned char>& inBuffer, std::vector<unsigned char>& outBuffer, const std::string& filter = "", float filterSize = 0);
void resizeImage(int inWidth, int inHeight, int downscale, const std::vector<rgb>& inBuffer, std::vector<rgb>& outBuffer, const std::string& filter = "", float filterSize = 0);
void resizeImage(int inWidth, int inHeight, int downscale, const std::vector<float>& inBuffer, std::vector<float>& outBuffer, const std::string& filter = "", float filterSize = 0);
void resizeImage(int inWidth, int inHeight, int downscale, const std::vector<Color>& inBuffer, std::vector<Color>& outBuffer, const std::string& filter = "", float filterSize = 0);
void resizeImage(int downscale, const Image& inImage, Image& outImage,  const std::string& filter = "", float filterSize = 0);

/**
 * @brief convolve a given image buffer
 * @param[in] inWidth The input image buffer width
 * @param[in] inHeight The input image buffer heightt
 * @param[in] inBuffer The input image buffer
 * @param[out] outBuffer outBuffer The output image buffer
 * @param[in] kernel The kernel name, can be "gaussian", "sharp-gaussian", "box", ...
 *            Default is gaussian kernel
 *            See openImageIO documentation "ImageBufAlgo.make_kernel"
 * @param[in] kernelWidth The kernel width
 * @param[in] kernelHeight The kernal height
 */
void convolveImage(int inWidth, int inHeight, const std::vector<unsigned char>& inBuffer, std::vector<unsigned char>& outBuffer, const std::string& kernel = "gaussian", float kernelWidth = 5.0f, float kernelHeight = 5.0f);
void convolveImage(int inWidth, int inHeight, const std::vector<rgb>& inBuffer, std::vector<rgb>& outBuffer, const std::string& kernel = "gaussian", float kernelWidth = 5.0f, float kernelHeight = 5.0f);
void convolveImage(int inWidth, int inHeight, const std::vector<float>& inBuffer, std::vector<float>& outBuffer, const std::string& kernel = "gaussian", float kernelWidth = 5.0f, float kernelHeight = 5.0f);
void convolveImage(int inWidth, int inHeight, const std::vector<Color>& inBuffer, std::vector<Color>& outBuffer, const std::string& kernel = "gaussian", float kernelWidth = 5.0f, float kernelHeight = 5.0f);
void convolveImage(const Image& inImage, Image& outImage, const std::string& kernel = "gaussian", float kernelWidth = 5.0f, float kernelHeight = 5.0f);

/**
 * @brief fill holes in a given image buffer with plausible values
 * @param[in] inWidth The input image buffer width
 * @param[in] inHeight The input image buffer height
 * @param[in,out] colorBuffer The image buffer to fill
 * @param[in] alphaBuffer The input alpha buffer containing 0.0/1.0 for empty/valid pixels
 */
void fillHoles(int inWidth, int inHeight, std::vector<Color>& colorBuffer, const std::vector<float>& alphaBuffer);
void fillHoles(Image& image, const std::vector<float>& alphaBuffer);
=======
>>>>>>> bb3f13ae

} // namespace imageIO
} // namespace aliceVision<|MERGE_RESOLUTION|>--- conflicted
+++ resolved
@@ -209,69 +209,6 @@
 void writeImage(const std::string& path, int width, int height, const std::vector<Color>& buffer, EImageQuality imageQuality, OutputFileColorSpace& colorspace, const oiio::ParamValueList& metadata = oiio::ParamValueList());
 void writeImage(const std::string& path, Image& image, EImageQuality imageQuality, OutputFileColorSpace& colorspace, const oiio::ParamValueList& metadata = oiio::ParamValueList());
 
-<<<<<<< HEAD
 void convertImage(Image& image, EImageColorSpace fromColorSpace, EImageColorSpace toColorSpace);
-
-
-/**
- * @brief transpose a given image buffer
- * @param[in] width The image buffer width
- * @param[in] height The image buffer height
- * @param[in,out] buffer The image buffer
- */
-void transposeImage(int width, int height, std::vector<unsigned char>& buffer);
-void transposeImage(int width, int height, std::vector<rgb>& buffer);
-void transposeImage(int width, int height, std::vector<float>& buffer);
-void transposeImage(int width, int height, std::vector<Color>& buffer);
-void transposeImage(Image& image);
-
-/**
- * @brief resize a given image buffer
- * @param[in] inWidth The input image buffer width
- * @param[in] inHeight The input image buffer height
- * @param[in] downscale The resize downscale
- * @param[in] inBuffer The input image buffer
- * @param[out] outBuffer The output image buffer
- * @param[in] filter The name of a high-quality filter to use when resampling
- *            Default is bilinear resampling
- *            See openImageIO documentation "ImageBufAlgo filtername"
- * @param[in] filterSize The resize filter size
- */
-void resizeImage(int inWidth, int inHeight, int downscale, const std::vector<unsigned char>& inBuffer, std::vector<unsigned char>& outBuffer, const std::string& filter = "", float filterSize = 0);
-void resizeImage(int inWidth, int inHeight, int downscale, const std::vector<rgb>& inBuffer, std::vector<rgb>& outBuffer, const std::string& filter = "", float filterSize = 0);
-void resizeImage(int inWidth, int inHeight, int downscale, const std::vector<float>& inBuffer, std::vector<float>& outBuffer, const std::string& filter = "", float filterSize = 0);
-void resizeImage(int inWidth, int inHeight, int downscale, const std::vector<Color>& inBuffer, std::vector<Color>& outBuffer, const std::string& filter = "", float filterSize = 0);
-void resizeImage(int downscale, const Image& inImage, Image& outImage,  const std::string& filter = "", float filterSize = 0);
-
-/**
- * @brief convolve a given image buffer
- * @param[in] inWidth The input image buffer width
- * @param[in] inHeight The input image buffer heightt
- * @param[in] inBuffer The input image buffer
- * @param[out] outBuffer outBuffer The output image buffer
- * @param[in] kernel The kernel name, can be "gaussian", "sharp-gaussian", "box", ...
- *            Default is gaussian kernel
- *            See openImageIO documentation "ImageBufAlgo.make_kernel"
- * @param[in] kernelWidth The kernel width
- * @param[in] kernelHeight The kernal height
- */
-void convolveImage(int inWidth, int inHeight, const std::vector<unsigned char>& inBuffer, std::vector<unsigned char>& outBuffer, const std::string& kernel = "gaussian", float kernelWidth = 5.0f, float kernelHeight = 5.0f);
-void convolveImage(int inWidth, int inHeight, const std::vector<rgb>& inBuffer, std::vector<rgb>& outBuffer, const std::string& kernel = "gaussian", float kernelWidth = 5.0f, float kernelHeight = 5.0f);
-void convolveImage(int inWidth, int inHeight, const std::vector<float>& inBuffer, std::vector<float>& outBuffer, const std::string& kernel = "gaussian", float kernelWidth = 5.0f, float kernelHeight = 5.0f);
-void convolveImage(int inWidth, int inHeight, const std::vector<Color>& inBuffer, std::vector<Color>& outBuffer, const std::string& kernel = "gaussian", float kernelWidth = 5.0f, float kernelHeight = 5.0f);
-void convolveImage(const Image& inImage, Image& outImage, const std::string& kernel = "gaussian", float kernelWidth = 5.0f, float kernelHeight = 5.0f);
-
-/**
- * @brief fill holes in a given image buffer with plausible values
- * @param[in] inWidth The input image buffer width
- * @param[in] inHeight The input image buffer height
- * @param[in,out] colorBuffer The image buffer to fill
- * @param[in] alphaBuffer The input alpha buffer containing 0.0/1.0 for empty/valid pixels
- */
-void fillHoles(int inWidth, int inHeight, std::vector<Color>& colorBuffer, const std::vector<float>& alphaBuffer);
-void fillHoles(Image& image, const std::vector<float>& alphaBuffer);
-=======
->>>>>>> bb3f13ae
-
 } // namespace imageIO
 } // namespace aliceVision