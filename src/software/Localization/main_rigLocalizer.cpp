#include <openMVG/localization/VoctreeLocalizer.hpp>
#if HAVE_CCTAG
#include <openMVG/localization/CCTagLocalizer.hpp>
#endif
#include <openMVG/rig/Rig.hpp>
#include <openMVG/sfm/pipelines/localization/SfM_Localizer.hpp>
#include <openMVG/image/image_io.hpp>
#include <openMVG/dataio/FeedProvider.hpp>
#include <openMVG/features/image_describer.hpp>
#include <openMVG/robust_estimation/robust_estimators.hpp>
#include <openMVG/logger.hpp>

#include <boost/filesystem.hpp>
#include <boost/progress.hpp>
#include <boost/program_options.hpp> 
#include <boost/accumulators/accumulators.hpp>
#include <boost/accumulators/statistics/stats.hpp>
#include <boost/accumulators/statistics/mean.hpp>
#include <boost/accumulators/statistics/min.hpp>
#include <boost/accumulators/statistics/max.hpp>
#include <boost/accumulators/statistics/sum.hpp>

#include <iostream>
#include <string>
#include <vector>
#include <chrono>
#include <memory>

#if HAVE_ALEMBIC
#include <openMVG/sfm/AlembicExporter.hpp>
#endif // HAVE_ALEMBIC


namespace bfs = boost::filesystem;
namespace bacc = boost::accumulators;
namespace po = boost::program_options;

using namespace openMVG;

enum DescriberType
{
  SIFT
#if HAVE_CCTAG
  ,CCTAG,
  SIFT_CCTAG
#endif
};

inline DescriberType stringToDescriberType(const std::string& describerType)
{
  if(describerType == "SIFT")
    return DescriberType::SIFT;
#if HAVE_CCTAG
  if (describerType == "CCTAG")
    return DescriberType::CCTAG;
  if(describerType == "SIFT_CCTAG")
    return DescriberType::SIFT_CCTAG;
#endif
  throw std::invalid_argument("Unsupported describer type "+describerType);
}

inline std::string describerTypeToString(DescriberType describerType)
{
  if(describerType == DescriberType::SIFT)
    return "SIFT";
#if HAVE_CCTAG
  if (describerType == DescriberType::CCTAG)
    return "CCTAG";
  if(describerType == DescriberType::SIFT_CCTAG)
    return "SIFT_CCTAG";
#endif
  throw std::invalid_argument("Unrecognized DescriberType "+std::to_string(describerType));
}

std::ostream& operator<<(std::ostream& os, const DescriberType describerType)
{
  os << describerTypeToString(describerType);
  return os;
}

std::istream& operator>>(std::istream &in, DescriberType &describerType)
{
  int i;
  in >> i;
  describerType = static_cast<DescriberType>(i);
  return in;
}

std::string myToString(std::size_t i, std::size_t zeroPadding)
{
  std::stringstream ss;
  ss << std::setw(zeroPadding) << std::setfill('0') << i;
  return ss.str();
}

bool checkRobustEstimator(robust::EROBUST_ESTIMATOR e, double &value)
{
  if(e != robust::EROBUST_ESTIMATOR::ROBUST_ESTIMATOR_LORANSAC &&
     e != robust::EROBUST_ESTIMATOR::ROBUST_ESTIMATOR_ACRANSAC)
  {
    POPART_CERR("Only " << robust::EROBUST_ESTIMATOR::ROBUST_ESTIMATOR_ACRANSAC 
            << " and " << robust::EROBUST_ESTIMATOR::ROBUST_ESTIMATOR_LORANSAC 
            << " are supported.");
    return false;
  }
  if(value == 0 && 
     e == robust::EROBUST_ESTIMATOR::ROBUST_ESTIMATOR_ACRANSAC)
  {
    // for acransac set it to infinity
    value = std::numeric_limits<double>::infinity();
  }
  // for loransac we need thresholds > 0
  if(e == robust::EROBUST_ESTIMATOR::ROBUST_ESTIMATOR_LORANSAC)
  {
    const double minThreshold = 1e-6;
    if( value <= minThreshold || value <= minThreshold)
    {
      POPART_CERR("Error: errorMax and matchingError cannot be 0 with " 
              << robust::EROBUST_ESTIMATOR::ROBUST_ESTIMATOR_LORANSAC 
              << " estimator.");
      return false;     
    }
  }

  return true;
}

int main(int argc, char** argv)
{
  // common parameters
  std::string sfmFilePath;                //< the OpenMVG .json data file
  std::string descriptorsFolder;          //< the OpenMVG .json data file
  std::string mediaPath;                  //< the media file to localize
  std::string filelist;                  //< the media file to localize
  std::string rigCalibPath;               //< the file containing the calibration data for the file (subposes)
//< the preset for the feature extractor
  features::EDESCRIBER_PRESET featurePreset = features::EDESCRIBER_PRESET::NORMAL_PRESET;     
  //< the preset for the feature extractor
  DescriberType descriptorType = DescriberType::SIFT;        
  //< the estimator to use for resection
  robust::EROBUST_ESTIMATOR resectionEstimator = robust::EROBUST_ESTIMATOR::ROBUST_ESTIMATOR_ACRANSAC;        
  //< the estimator to use for matching
  robust::EROBUST_ESTIMATOR matchingEstimator = robust::EROBUST_ESTIMATOR::ROBUST_ESTIMATOR_ACRANSAC;        
  //< the possible choices for the estimators as strings
  const std::string str_estimatorChoices = ""+robust::EROBUST_ESTIMATOR_enumToString(robust::EROBUST_ESTIMATOR::ROBUST_ESTIMATOR_ACRANSAC)
                                          +","+robust::EROBUST_ESTIMATOR_enumToString(robust::EROBUST_ESTIMATOR::ROBUST_ESTIMATOR_LORANSAC);
  bool refineIntrinsics = false;
  double resectionErrorMax = 4.0;                    //< the maximum error allowed for resection
  double matchingErrorMax = 4.0;               //< the maximum error allowed for image matching with geometric validation


  // parameters for voctree localizer
  std::string vocTreeFilepath;             //< the vocabulary tree file
  std::string weightsFilepath;             //< the vocabulary tree weights file
  std::string algostring = "AllResults";   //< the localization algorithm to use for the voctree localizer
  std::size_t numResults = 4;              //< For algorithm AllResults, it stops the image matching when this number of matched images is reached. If 0 it is ignored.
  std::size_t maxResults = 10;             //< maximum number of matching documents to retain
  // parameters for cctag localizer
  std::size_t nNearestKeyFrames = 5;           //

#if HAVE_ALEMBIC
  std::string exportFile = "trackedcameras.abc"; //!< the export file
#endif
  
  std::size_t numCameras = 3;
  po::options_description desc("This program is used to localize a camera rig composed of internally calibrated cameras");
  desc.add_options()
<<<<<<< HEAD
          ("help,h", "Print this message")
        ("descriptors", po::value<std::string>(&str_descriptorType)->default_value(str_descriptorType), 
=======
        ("help,h", "Print this message")
        ("descriptors", po::value<DescriberType>(&descriptorType)->default_value(descriptorType), 
>>>>>>> 02bc59ab
          "Type of descriptors to use {SIFT"
#ifdef HAVE_CCTAG
          ", CCTAG, SIFT_CCTAG"
#endif
          "}")
      ("preset", po::value<features::EDESCRIBER_PRESET>(&featurePreset)->default_value(featurePreset), 
          "Preset for the feature extractor when localizing a new image "
          "{LOW,MEDIUM,NORMAL,HIGH,ULTRA}")
      ("resectionEstimator", po::value<robust::EROBUST_ESTIMATOR>(&resectionEstimator)->default_value(resectionEstimator), 
          std::string("The type of *sac framework to use for resection "
          "{"+str_estimatorChoices+"}").c_str())
      ("matchingEstimator", po::value<robust::EROBUST_ESTIMATOR>(&matchingEstimator)->default_value(matchingEstimator), 
          std::string("The type of *sac framework to use for matching "
          "{"+str_estimatorChoices+"}").c_str())
        ("sfmdata", po::value<std::string>(&sfmFilePath)->required(),
            "The sfm_data.json kind of file generated by OpenMVG.")
        ("descriptorPath", po::value<std::string>(&descriptorsFolder)->required(),
            "Folder containing the .desc.")
        ("mediapath", po::value<std::string>(&mediaPath)->required(),
            "The folder path containing all the synchronised image subfolders "
            "assocated to each camera")
        ("filelist", po::value<std::string>(&filelist),
            "An optional txt file containing the images to use for calibration. "
            "This file must have the same name in each camera folder and contains "
            "the list of images to load.")
        ("refineIntrinsics", po::bool_switch(&refineIntrinsics),
            "Enable/Disable camera intrinsics refinement for each localized image")
        ("nCameras", po::value<size_t>(&numCameras)->default_value(numCameras), 
          "Number of cameras composing the rig")
        ("calibration", po::value<std::string>(&rigCalibPath)->required(), 
          "The file containing the calibration data for the rig (subposes)")
        ("reprojectionError", po::value<double>(&resectionErrorMax)->default_value(resectionErrorMax), 
          "Maximum reprojection error (in pixels) allowed for resectioning. If set "
          "to 0 it lets the ACRansac select an optimal value.")
  // parameters for voctree localizer
        ("voctree", po::value<std::string>(&vocTreeFilepath),
          "[voctree] Filename for the vocabulary tree")
        ("voctreeWeights", po::value<std::string>(&weightsFilepath),
          "[voctree] Filename for the vocabulary tree weights")
        ("algorithm", po::value<std::string>(&algostring)->default_value(algostring),
          "[voctree] Algorithm type: {FirstBest,BestResult,AllResults,Cluster}" )
        ("nbImageMatch", po::value<size_t>(&numResults)->default_value(numResults),
          "[voctree] Number of images to retrieve in the database")
        ("maxResults", po::value<size_t>(&maxResults)->default_value(maxResults), 
          "[voctree] For algorithm AllResults, it stops the image matching when "
          "this number of matched images is reached. If 0 it is ignored.")
      ("matchingError", po::value<double>(&matchingErrorMax)->default_value(matchingErrorMax), 
          "[voctree] Maximum matching error (in pixels) allowed for image matching with "
          "geometric verification. If set to 0 it lets the ACRansac select "
          "an optimal value.")
#if HAVE_CCTAG
  // parameters for cctag localizer
        ("nNearestKeyFrames", po::value<size_t>(&nNearestKeyFrames)->default_value(nNearestKeyFrames),
          "[cctag] Number of images to retrieve in database")
#endif
#if HAVE_ALEMBIC
        ("output", po::value<std::string>(&exportFile)->default_value(exportFile),
          "Filename for the SfM_Data export file (where camera poses will be stored)."
          " Default : trackedcameras.abc.")
#endif
          ;

  po::variables_map vm;

  try
  {
    po::store(po::parse_command_line(argc, argv, desc), vm);

    if(vm.count("help") || (argc == 1))
    {
      POPART_COUT(desc);
      return EXIT_SUCCESS;
    }

    po::notify(vm);
  }
  catch(boost::program_options::required_option& e)
  {
    POPART_CERR("ERROR: " << e.what() << std::endl);
    POPART_COUT("Usage:\n\n" << desc);
    return EXIT_FAILURE;
  }
  catch(boost::program_options::error& e)
  {
    POPART_CERR("ERROR: " << e.what() << std::endl);
    POPART_COUT("Usage:\n\n" << desc);
    return EXIT_FAILURE;
  }

  if(!checkRobustEstimator(matchingEstimator, matchingErrorMax) || 
     !checkRobustEstimator(resectionEstimator, resectionErrorMax))
  {
    return EXIT_FAILURE;
  }

  // just debugging prints, print out all the parameters
  {
    POPART_COUT("Program called with the following parameters:");
    POPART_COUT("\tsfmdata: " << sfmFilePath);
    POPART_COUT("\tmediapath: " << mediaPath);
    POPART_COUT("\tdescriptorPath: " << descriptorsFolder);
    POPART_COUT("\tresectionEstimator: " << resectionEstimator);
    POPART_COUT("\tmatchingEstimator: " << matchingEstimator);
    POPART_COUT("\trefineIntrinsics: " << refineIntrinsics);
    POPART_COUT("\terrorMax: " << resectionErrorMax);
    POPART_COUT("\tnCameras: " << numCameras);
    POPART_COUT("\tpreset: " << featurePreset);
    if(!filelist.empty())
      POPART_COUT("\tfilelist: " << filelist);
    POPART_COUT("\tdescriptors: " << descriptorType);
    if((DescriberType::SIFT==descriptorType)
#if HAVE_CCTAG
            ||(DescriberType::SIFT_CCTAG==descriptorType)
#endif
      )
    {
      // parameters for voctree localizer
      POPART_COUT("\tvoctree: " << vocTreeFilepath);
      POPART_COUT("\tweights: " << weightsFilepath);
      POPART_COUT("\talgorithm: " << algostring);
      POPART_COUT("\tresults: " << numResults);
      POPART_COUT("\tmatchingError: " << matchingErrorMax);
    }
#if HAVE_CCTAG
    else
    {
      POPART_COUT("\tnNearestKeyFrames: " << nNearestKeyFrames);
    }
#endif
    
  }
  

  std::unique_ptr<localization::LocalizerParameters> param;
  
  std::unique_ptr<localization::ILocalizer> localizer;
  
  // initialize the localizer according to the chosen type of describer
  if((DescriberType::SIFT==descriptorType)
#if HAVE_CCTAG
            ||(DescriberType::SIFT_CCTAG==descriptorType)
#endif
      )
  {
    localization::VoctreeLocalizer* tmpLoc = new localization::VoctreeLocalizer(sfmFilePath,
                                           descriptorsFolder,
                                           vocTreeFilepath,
                                           weightsFilepath
#if HAVE_CCTAG
<<<<<<< HEAD
                                           , DescriberType::SIFT_CCTAG==describer
=======
                                                            , DescriberType::SIFT_CCTAG==descriptorType
>>>>>>> 02bc59ab
#endif
                                           );
    localizer.reset(tmpLoc);
    
    localization::VoctreeLocalizer::Parameters *tmpParam = new localization::VoctreeLocalizer::Parameters();
    param.reset(tmpParam);
    tmpParam->_algorithm = localization::VoctreeLocalizer::initFromString(algostring);;
    tmpParam->_numResults = numResults;
    tmpParam->_maxResults = maxResults;
    tmpParam->_ccTagUseCuda = false;
    tmpParam->_matchingError = matchingErrorMax;
    
  }
#if HAVE_CCTAG
  else
  {
    localization::CCTagLocalizer* tmpLoc = new localization::CCTagLocalizer(sfmFilePath, descriptorsFolder);
    localizer.reset(tmpLoc);
    
    localization::CCTagLocalizer::Parameters *tmpParam = new localization::CCTagLocalizer::Parameters();
    param.reset(tmpParam);
    tmpParam->_nNearestKeyFrames = nNearestKeyFrames;
  }
#endif 

  assert(localizer);
  assert(param);
  
  // set other common parameters
  param->_featurePreset = featurePreset;
  param->_refineIntrinsics = refineIntrinsics;
  param->_errorMax = resectionErrorMax;
  param->_resectionEstimator = resectionEstimator;
  param->_matchingEstimator = matchingEstimator;

  if(!localizer->isInit())
  {
    POPART_CERR("ERROR while initializing the localizer!");
    return EXIT_FAILURE;
  }

#if HAVE_ALEMBIC
  dataio::AlembicExporter exporter(exportFile);
  exporter.addPoints(localizer->getSfMData().GetLandmarks());
#endif

  vector<dataio::FeedProvider*> feeders(numCameras);

  // Init the feeder for each camera
  for(int idCamera = 0; idCamera < numCameras; ++idCamera)
  {
    const std::string subMediaFilepath = mediaPath + "/" + std::to_string(idCamera);
    const std::string calibFile = subMediaFilepath + "/intrinsics.txt";
    const std::string feedPath = subMediaFilepath + "/"+filelist;

    // create the feedProvider
    feeders[idCamera] = new dataio::FeedProvider(feedPath, calibFile);
    if(!feeders[idCamera]->isInit())
    {
      POPART_CERR("ERROR while initializing the FeedProvider for the camera " 
              << idCamera << " " << feedPath);
      return EXIT_FAILURE;
    }
  }
  
  bool haveNext = true;
  size_t frameCounter = 0;
  
  // load the subposes
  std::vector<geometry::Pose3> vec_subPoses;
  rig::loadRigCalibration(rigCalibPath, vec_subPoses);
  assert(vec_subPoses.size() == numCameras-1);
  geometry::Pose3 rigPose;
  
  // Define an accumulator set for computing the mean and the
  // standard deviation of the time taken for localization
  bacc::accumulator_set<double, bacc::stats<bacc::tag::mean, bacc::tag::min, bacc::tag::max, bacc::tag::sum > > stats;

  
  while(haveNext)
  {
    // @fixme It's better to have arrays of pointers...
    std::vector<image::Image<unsigned char> > vec_imageGrey;
    std::vector<cameras::Pinhole_Intrinsic_Radial_K3 > vec_queryIntrinsics;
    vec_imageGrey.reserve(numCameras);
    vec_queryIntrinsics.reserve(numCameras);
           
    // for each camera get the image and the associated internal parameters
    for(int idCamera = 0; idCamera < numCameras; ++idCamera)
    {
      image::Image<unsigned char> imageGrey;
      cameras::Pinhole_Intrinsic_Radial_K3 queryIntrinsics;
      bool hasIntrinsics = false;
      std::string currentImgName;
      haveNext = feeders[idCamera]->next(imageGrey, queryIntrinsics, currentImgName, hasIntrinsics);
      
      if(!haveNext)
      {
        if(idCamera > 0)
        {
          // this is quite odd, it means that eg the fist camera has an image but
          // one of the others has not image
          POPART_CERR("This is weird... Camera " << idCamera << " seems not to have any available images while some other cameras do...");
          return EXIT_FAILURE;  // a bit harsh but if we are here it's cheesy to say the less
        }
        break;
      }
      
      // for now let's suppose that the cameras are calibrated internally too
      if(!hasIntrinsics)
      {
        POPART_CERR("For now only internally calibrated cameras are supported!"
                << "\nCamera " << idCamera << " does not have calibration for image " << currentImgName);
        return EXIT_FAILURE;  // a bit harsh but if we are here it's cheesy to say the less
      }
      
      vec_imageGrey.push_back(imageGrey);
      vec_queryIntrinsics.push_back(queryIntrinsics);
    }
    
    if(!haveNext)
    {
      // no more images are available
      break;
    }
    
    POPART_COUT("******************************");
    POPART_COUT("FRAME " << myToString(frameCounter, 4));
    POPART_COUT("******************************");
    auto detect_start = std::chrono::steady_clock::now();
    const bool isLocalized = localizer->localizeRig(vec_imageGrey,
                                                    param.get(),
                                                    vec_queryIntrinsics,
                                                    vec_subPoses,
                                                    rigPose);
    auto detect_end = std::chrono::steady_clock::now();
    auto detect_elapsed = std::chrono::duration_cast<std::chrono::milliseconds>(detect_end - detect_start);
    POPART_COUT("\nLocalization took  " << detect_elapsed.count() << " [ms]");
    stats(detect_elapsed.count());
    
    //@todo do something with the pose
    
#if HAVE_ALEMBIC
    if(isLocalized)
    {
      // for now just save the position of the main camera
      exporter.appendCamera("camera." + myToString(frameCounter, 4), rigPose, &vec_queryIntrinsics[0], mediaPath, frameCounter, frameCounter);
    }
    else
    {
      exporter.appendCamera("camera.V." + myToString(frameCounter, 4), geometry::Pose3(), &vec_queryIntrinsics[0], mediaPath, frameCounter, frameCounter);
    }
#endif

    ++frameCounter;
    
    
  }
  
  // print out some time stats
  POPART_COUT("\n\n******************************");
  POPART_COUT("Localized " << frameCounter << " images");
  POPART_COUT("Processing took " << bacc::sum(stats) / 1000 << " [s] overall");
  POPART_COUT("Mean time for localization:   " << bacc::mean(stats) << " [ms]");
  POPART_COUT("Max time for localization:   " << bacc::max(stats) << " [ms]");
  POPART_COUT("Min time for localization:   " << bacc::min(stats) << " [ms]");
}<|MERGE_RESOLUTION|>--- conflicted
+++ resolved
@@ -3,7 +3,6 @@
 #include <openMVG/localization/CCTagLocalizer.hpp>
 #endif
 #include <openMVG/rig/Rig.hpp>
-#include <openMVG/sfm/pipelines/localization/SfM_Localizer.hpp>
 #include <openMVG/image/image_io.hpp>
 #include <openMVG/dataio/FeedProvider.hpp>
 #include <openMVG/features/image_describer.hpp>
@@ -150,10 +149,10 @@
 
 
   // parameters for voctree localizer
-  std::string vocTreeFilepath;             //< the vocabulary tree file
-  std::string weightsFilepath;             //< the vocabulary tree weights file
+  std::string vocTreeFilepath;            //< the vocabulary tree file
+  std::string weightsFilepath;            //< the vocabulary tree weights file
   std::string algostring = "AllResults";   //< the localization algorithm to use for the voctree localizer
-  std::size_t numResults = 4;              //< For algorithm AllResults, it stops the image matching when this number of matched images is reached. If 0 it is ignored.
+  std::size_t numResults = 4;              //< number of documents to search when querying the voctree
   std::size_t maxResults = 10;             //< maximum number of matching documents to retain
   // parameters for cctag localizer
   std::size_t nNearestKeyFrames = 5;           //
@@ -165,13 +164,8 @@
   std::size_t numCameras = 3;
   po::options_description desc("This program is used to localize a camera rig composed of internally calibrated cameras");
   desc.add_options()
-<<<<<<< HEAD
-          ("help,h", "Print this message")
-        ("descriptors", po::value<std::string>(&str_descriptorType)->default_value(str_descriptorType), 
-=======
         ("help,h", "Print this message")
         ("descriptors", po::value<DescriberType>(&descriptorType)->default_value(descriptorType), 
->>>>>>> 02bc59ab
           "Type of descriptors to use {SIFT"
 #ifdef HAVE_CCTAG
           ", CCTAG, SIFT_CCTAG"
@@ -301,9 +295,8 @@
       POPART_COUT("\tnNearestKeyFrames: " << nNearestKeyFrames);
     }
 #endif
-    
-  }
-  
+
+  }
 
   std::unique_ptr<localization::LocalizerParameters> param;
   
@@ -317,17 +310,13 @@
       )
   {
     localization::VoctreeLocalizer* tmpLoc = new localization::VoctreeLocalizer(sfmFilePath,
-                                           descriptorsFolder,
-                                           vocTreeFilepath,
-                                           weightsFilepath
-#if HAVE_CCTAG
-<<<<<<< HEAD
-                                           , DescriberType::SIFT_CCTAG==describer
-=======
+                                                            descriptorsFolder,
+                                                            vocTreeFilepath,
+                                                            weightsFilepath
+#if HAVE_CCTAG
                                                             , DescriberType::SIFT_CCTAG==descriptorType
->>>>>>> 02bc59ab
-#endif
-                                           );
+#endif
+                                                            );
     localizer.reset(tmpLoc);
     
     localization::VoctreeLocalizer::Parameters *tmpParam = new localization::VoctreeLocalizer::Parameters();
