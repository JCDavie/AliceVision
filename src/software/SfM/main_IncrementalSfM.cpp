
// Copyright (c) 2012, 2013 Pierre MOULON.

// This Source Code Form is subject to the terms of the Mozilla Public
// License, v. 2.0. If a copy of the MPL was not distributed with this
// file, You can obtain one at http://mozilla.org/MPL/2.0/.

#include <cstdlib>

#include "openMVG/features/ImageDescriberCommon.hpp"
#include "openMVG/sfm/sfm.hpp"
#include "openMVG/sfm/pipelines/RegionsIO.hpp"
#include "openMVG/system/timer.hpp"

#include "third_party/cmdLine/cmdLine.h"
#include "third_party/stlplus3/filesystemSimplified/file_system.hpp"

using namespace openMVG;
using namespace openMVG::cameras;
using namespace openMVG::sfm;
using namespace openMVG::features;

/**
 * @brief Retrieve the view id in the sfmData from the image filename.
 *
 * @param[in] sfm_data the SfM scene
 * @param[in] initialName the image name to find (filename or path)
 * @param[out] out_viewId the id found
 * @return if a view is found
 */
bool retrieveViewIdFromImageName(
  const SfM_Data & sfm_data,
  const std::string& initialName,
  IndexT& out_viewId)
{
  out_viewId = UndefinedIndexT;

  bool isName = (initialName == stlplus::filename_part(initialName));
  
  /// List views filenames and find the one that correspond to the user ones:
  for(Views::const_iterator it = sfm_data.GetViews().begin();
    it != sfm_data.GetViews().end(); ++it)
  {
    const View * v = it->second.get();
    std::string filename;
    
    if(isName)
    {
      filename = stlplus::filename_part(v->s_Img_path);
    }
    else
    {
      if(stlplus::is_full_path(v->s_Img_path))
      {
        filename = v->s_Img_path;
      }
      else
      {
        filename = sfm_data.s_root_path + v->s_Img_path;
      }
    }
    
    if (filename == initialName)
    {
      if(out_viewId == UndefinedIndexT)
      {
          out_viewId = v->id_view;
      }
      else
      {
        std::cout<<"Error: Two pictures named :" << initialName << " !" << std::endl;
      }
    }
  }
  return out_viewId != UndefinedIndexT;
}


int main(int argc, char **argv)
{
  using namespace std;
  std::cout << "Sequential/Incremental reconstruction" << std::endl
            << " Perform incremental SfM (Initial Pair Essential + Resection)." << std::endl
            << std::endl;

  CmdLine cmd;

  std::string sSfM_Data_Filename;
  std::string describerMethods = "SIFT";
  std::string sMatchesDir;
  std::string sFeaturesDir;
  std::string sOutDir = "";
  std::string sOutSfMDataFilepath = "";
  std::string sOutInterFileExtension = ".ply";
  std::pair<std::string,std::string> initialPairString("","");
  bool bRefineIntrinsics = true;
  int minInputTrackLength = 2;
  int i_User_camera_model = PINHOLE_CAMERA_RADIAL3;
  bool allowUserInteraction = true;

  cmd.add( make_option('i', sSfM_Data_Filename, "input_file") );
  cmd.add( make_option('d', describerMethods, "describerMethods") );
  cmd.add( make_option('m', sMatchesDir, "matchdir") );
  cmd.add( make_option('F', sFeaturesDir, "featuresDir") );
  cmd.add( make_option('o', sOutDir, "outdir") );
  cmd.add( make_option('s', sOutSfMDataFilepath, "out_sfmdata_file") );
  cmd.add( make_option('e', sOutInterFileExtension, "inter_file_extension") );
  cmd.add( make_option('a', initialPairString.first, "initialPairA") );
  cmd.add( make_option('b', initialPairString.second, "initialPairB") );
  cmd.add( make_option('c', i_User_camera_model, "camera_model") );
  cmd.add( make_option('f', bRefineIntrinsics, "refineIntrinsics") );
  cmd.add( make_option('t', minInputTrackLength, "minInputTrackLength") );
  cmd.add( make_option('u', allowUserInteraction, "allowUserInteraction") );

  try {
    if (argc == 1) throw std::string("Invalid parameter.");
    cmd.process(argc, argv);
  } catch(const std::string& s) {
    std::cerr << "Usage: " << argv[0] << '\n'
    << "[-i|--input_file] path to a SfM_Data scene\n"
    << "[-d|--describerMethods]\n"
    << "  (methods to use to describe an image):\n"
    << "   SIFT (default),\n"
    << "   SIFT_FLOAT to use SIFT stored as float,\n"
    << "   AKAZE: AKAZE with floating point descriptors,\n"
    << "   AKAZE_MLDB:  AKAZE with binary descriptors\n"
#ifdef HAVE_CCTAG
    << "   CCTAG3: CCTAG markers with 3 crowns\n"
    << "   CCTAG4: CCTAG markers with 4 crowns\n"
#endif
#ifdef HAVE_OPENCV
#ifdef USE_OCVSIFT
    << "   SIFT_OCV: OpenCV SIFT\n"
#endif
    << "   AKAZE_OCV: OpenCV AKAZE\n"
#endif
    << "[-m|--matchdir] path to the matches that corresponds to the provided SfM_Data scene\n"
    << "[-F|--featuresDir] path to directory containing the extracted features (default: $matchdir)\n"
    << "[-o|--outdir] path where the output data will be stored\n"
    << "[-s|--out_sfmdata_file] path of the output sfmdata file (default: $outdir/sfm_data.json)\n"
    << "[-e|--inter_file_extension] extension of the intermediate file export (default: .ply)\n"
    << "[-a|--initialPairA] filename of the first image (without path)\n"
    << "[-b|--initialPairB] filename of the second image (without path)\n"
    << "[-c|--camera_model] Camera model type for view with unknown intrinsic:\n"
      << "\t 1: Pinhole \n"
      << "\t 2: Pinhole radial 1\n"
      << "\t 3: Pinhole radial 3 (default)\n"
    << "[-f|--refineIntrinsics] \n"
    << "\t 0-> intrinsic parameters are kept as constant\n"
    << "\t 1-> refine intrinsic parameters (default). \n"
    << "[-t|--minInputTrackLength N] minimum track length in input of SfM (default: 2)\n"
    << "[-p|--matchFilePerImage] \n"
    << "\t To use one match file per image instead of a global file.\n"
    << "[-u|--allowUserInteraction] Enable/Disable user interactions. (default: true)\n"
    << "\t If the process is done on renderfarm, it doesn't make sense to wait for user inputs.\n"
    << std::endl;

    std::cerr << s << std::endl;
    return EXIT_FAILURE;
  }

  if(sOutSfMDataFilepath.empty())
    sOutSfMDataFilepath = stlplus::create_filespec(sOutDir, "sfm_data", "json");

  // Load input SfM_Data scene
  SfM_Data sfm_data;
  if (!Load(sfm_data, sSfM_Data_Filename, ESfM_Data(VIEWS|INTRINSICS))) {
    std::cerr << std::endl
      << "The input SfM_Data file \""<< sSfM_Data_Filename << "\" cannot be read." << std::endl;
    return EXIT_FAILURE;
  }

<<<<<<< HEAD
  // Get imageDescriberMethodType
  const std::vector<features::EImageDescriberType> describerTypes = features::EImageDescriberType_stringToEnums(describerMethods);

  // Features reading
  features::FeaturesPerView featuresPerView;
  if(!sfm::loadFeaturesPerView(featuresPerView, sfm_data, sMatchesDir, describerTypes))
  {
=======
  if(sFeaturesDir.empty()) {
    sFeaturesDir = sMatchesDir;
  }

  // Init the regions_type from the image describer file (used for image regions extraction)
  using namespace openMVG::features;
  const std::string sImage_describer = stlplus::create_filespec(sFeaturesDir, "image_describer", "json");
  std::unique_ptr<Regions> regions_type = Init_region_type_from_file(sImage_describer);
  if (!regions_type)
  {
    std::cerr << "Invalid: "
      << sImage_describer << " regions type file." << std::endl;
    return EXIT_FAILURE;
  }

  // Features reading
  std::shared_ptr<Features_Provider> feats_provider = std::make_shared<Features_Provider>();
  if (!feats_provider->load(sfm_data, sFeaturesDir, regions_type)) {
>>>>>>> 9a3bb581
    std::cerr << std::endl
      << "Invalid features." << std::endl;
    return EXIT_FAILURE;
  }
  
  // Matches reading
  matching::PairwiseMatches pairwiseMatches;

  if(!loadPairwiseMatches(pairwiseMatches, sfm_data, sMatchesDir, describerTypes, "f"))
  {
    std::cerr << std::endl << "Unable to load matches file from: " << sMatchesDir << std::endl;
    return EXIT_FAILURE;
  }

  if (sOutDir.empty())
  {
    std::cerr << "\nIt is an invalid output directory" << std::endl;
    return EXIT_FAILURE;
  }

  if (!stlplus::folder_exists(sOutDir))
    stlplus::folder_create(sOutDir);

  //---------------------------------------
  // Sequential reconstruction process
  //---------------------------------------

  openMVG::system::Timer timer;
  SequentialSfMReconstructionEngine sfmEngine(
    sfm_data,
    sOutDir,
    stlplus::create_filespec(sOutDir, "Reconstruction_Report.html"));

  // Configure the featuresPerView & the matches_provider
  sfmEngine.setFeatures(&featuresPerView);
  sfmEngine.setMatches(&pairwiseMatches);

  // Configure reconstruction parameters
  sfmEngine.Set_bFixedIntrinsics(!bRefineIntrinsics);
  sfmEngine.SetUnknownCameraType(EINTRINSIC(i_User_camera_model));
  sfmEngine.setMinInputTrackLength(minInputTrackLength);
  sfmEngine.setSfmdataInterFileExtension(sOutInterFileExtension);
  sfmEngine.setAllowUserInteraction(allowUserInteraction);

  // Handle Initial pair parameter
  if (!initialPairString.first.empty() && !initialPairString.second.empty())
  {
    if (initialPairString.first == initialPairString.second)
    {
      std::cerr << "\nInvalid image names. You cannot use the same image to initialize a pair." << std::endl;
      return EXIT_FAILURE;
    }

    Pair initialPairIndex;
    if(!retrieveViewIdFromImageName(sfm_data, initialPairString.first, initialPairIndex.first)
            || !retrieveViewIdFromImageName(sfm_data, initialPairString.second, initialPairIndex.second))
    {
        std::cerr << "Could not find the initial pairs <" << initialPairString.first
          <<  ", " << initialPairString.second << ">!\n";
        return EXIT_FAILURE;
    }
 
    sfmEngine.setInitialPair(initialPairIndex);
  }

  if (!sfmEngine.Process())
  {
    return EXIT_FAILURE;
  }

  // get the color for the 3D points
  if(!sfmEngine.Colorize())
  {
    std::cerr << "Colorize failed!" << std::endl;
  }

  std::cout << std::endl << " Total Ac-Sfm took (s): " << timer.elapsed() << std::endl;

  std::cout << "...Generating SfM_Report.html" << std::endl;
  Generate_SfM_Report(sfmEngine.Get_SfM_Data(),
    stlplus::create_filespec(sOutDir, "SfMReconstruction_Report.html"));

  //-- Export to disk computed scene (data & visualizable results)
  std::cout << "...Export SfM_Data to disk:" << std::endl;
  std::cout << "   " << sOutSfMDataFilepath << std::endl;

  Save(sfmEngine.Get_SfM_Data(), sOutSfMDataFilepath, ESfM_Data(ALL));

  Save(sfmEngine.Get_SfM_Data(), stlplus::create_filespec(sOutDir, "cloud_and_poses", sOutInterFileExtension), ESfM_Data(VIEWS | EXTRINSICS | INTRINSICS | STRUCTURE));

  return EXIT_SUCCESS;
}<|MERGE_RESOLUTION|>--- conflicted
+++ resolved
@@ -124,16 +124,16 @@
     << "   SIFT_FLOAT to use SIFT stored as float,\n"
     << "   AKAZE: AKAZE with floating point descriptors,\n"
     << "   AKAZE_MLDB:  AKAZE with binary descriptors\n"
-#ifdef HAVE_CCTAG
+#if OPENMVG_IS_DEFINED(OPENMVG_HAVE_CCTAG)
     << "   CCTAG3: CCTAG markers with 3 crowns\n"
     << "   CCTAG4: CCTAG markers with 4 crowns\n"
-#endif
-#ifdef HAVE_OPENCV
-#ifdef USE_OCVSIFT
+#endif //OPENMVG_HAVE_CCTAG
+#if OPENMVG_IS_DEFINED(OPENMVG_HAVE_OPENCV)
+#if OPENMVG_IS_DEFINED(OPENMVG_USE_OCVSIFT)
     << "   SIFT_OCV: OpenCV SIFT\n"
-#endif
+#endif //OPENMVG_USE_OCVSIFT
     << "   AKAZE_OCV: OpenCV AKAZE\n"
-#endif
+#endif //OPENMVG_HAVE_OPENCV
     << "[-m|--matchdir] path to the matches that corresponds to the provided SfM_Data scene\n"
     << "[-F|--featuresDir] path to directory containing the extracted features (default: $matchdir)\n"
     << "[-o|--outdir] path where the output data will be stored\n"
@@ -170,34 +170,17 @@
     return EXIT_FAILURE;
   }
 
-<<<<<<< HEAD
+  if(sFeaturesDir.empty()) {
+    sFeaturesDir = sMatchesDir;
+  }
+
   // Get imageDescriberMethodType
   const std::vector<features::EImageDescriberType> describerTypes = features::EImageDescriberType_stringToEnums(describerMethods);
 
   // Features reading
   features::FeaturesPerView featuresPerView;
-  if(!sfm::loadFeaturesPerView(featuresPerView, sfm_data, sMatchesDir, describerTypes))
-  {
-=======
-  if(sFeaturesDir.empty()) {
-    sFeaturesDir = sMatchesDir;
-  }
-
-  // Init the regions_type from the image describer file (used for image regions extraction)
-  using namespace openMVG::features;
-  const std::string sImage_describer = stlplus::create_filespec(sFeaturesDir, "image_describer", "json");
-  std::unique_ptr<Regions> regions_type = Init_region_type_from_file(sImage_describer);
-  if (!regions_type)
-  {
-    std::cerr << "Invalid: "
-      << sImage_describer << " regions type file." << std::endl;
-    return EXIT_FAILURE;
-  }
-
-  // Features reading
-  std::shared_ptr<Features_Provider> feats_provider = std::make_shared<Features_Provider>();
-  if (!feats_provider->load(sfm_data, sFeaturesDir, regions_type)) {
->>>>>>> 9a3bb581
+  if(!sfm::loadFeaturesPerView(featuresPerView, sfm_data, sFeaturesDir, describerTypes))
+  {
     std::cerr << std::endl
       << "Invalid features." << std::endl;
     return EXIT_FAILURE;
